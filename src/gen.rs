use crate::melodies;
use crate::progs;

use rodio::buffer::SamplesBuffer;
use rodio::{OutputStream, Sink, Source};

fn play_progression(prog_name: String, root_note: u8, chord_duration: f32) -> Vec<f32> {
    println!("Playing progression...");
    // Get the progression chords
    let progression = progs::get_progression(prog_name, root_note, chord_duration);

    // Combine all chord samples
    let mut audio_sequence = Vec::new();
    for chord in progression {
        audio_sequence.extend_from_slice(&chord);
    }

    // Return the sequence and its duration
    audio_sequence
}

<<<<<<< HEAD
pub fn play_music() {
=======
/// Restore normal terminal mode
fn reset_terminal() {
    // For non-Windows systems (Unix-like)
    #[cfg(not(windows))]
    {
        use std::process::Command;
        // Execute the 'stty -raw' command to return terminal to normal mode
        Command::new("stty").arg("-raw").status().unwrap();
    }
}

pub fn play_music() {}

fn main() {
>>>>>>> b2d9cada
    // Audio settings
    const SAMPLE_RATE: u32 = 44100; // CD-quality audio (44.1 kHz)
    let root_note = 0;
    let bpm = 120.0;
    let sec_per_beat = 60.0 / bpm;
    let chord_duration = 4.0 * sec_per_beat;
    let duration = 60.0;
    let style = "blues";

    let melody = melodies::get_melody(style, root_note, duration as u32, bpm as u32);

    let chord_sequence = match style {
        "blues" => play_progression(String::from("blues"), root_note, chord_duration),
        "pop" => play_progression(String::from("pop"), root_note, chord_duration),
        "jazz" => play_progression(String::from("jazz"), root_note, chord_duration),
        _ => play_progression(String::from("default"), root_note, chord_duration),
    };

    let mut mixed_audio = Vec::with_capacity(chord_sequence.len().max(melody.len()));
    let chord_gain = 0.4; // Slightly lower volume for chords
    let melody_gain = 0.6; // Slightly higher volume for melody

    // Add samples together with appropriate gain to avoid clipping
    for i in 0..mixed_audio.capacity() {
        let chord_sample = if i < chord_sequence.len() {
            chord_sequence[i] * chord_gain
        } else {
            0.0
        };
        let melody_sample = if i < melody.len() {
            melody[i] * melody_gain
        } else {
            0.0
        };
        mixed_audio.push(chord_sample + melody_sample);
    }

    // Set up audio output system
    let (_stream, stream_handle) =
        OutputStream::try_default().expect("Failed to get output stream");
    // Create a new audio sink (output)
    let audio_sink = Sink::try_new(&stream_handle).expect("Failed to create audio sink");

    // Prepare mixed audio data and set it to repeat
    let audio_source = SamplesBuffer::new(2, SAMPLE_RATE, mixed_audio.clone()).repeat_infinite();

    // Add the audio to the sink
    audio_sink.append(audio_source);

    println!("Starting playback loop. Press SPACE to pause/resume.");

    // Continue until the sink is empty or we're told to stop
    while !audio_sink.empty() {
        // Check if playback should be paused
        audio_sink.play();
    }
}<|MERGE_RESOLUTION|>--- conflicted
+++ resolved
@@ -19,25 +19,7 @@
     audio_sequence
 }
 
-<<<<<<< HEAD
 pub fn play_music() {
-=======
-/// Restore normal terminal mode
-fn reset_terminal() {
-    // For non-Windows systems (Unix-like)
-    #[cfg(not(windows))]
-    {
-        use std::process::Command;
-        // Execute the 'stty -raw' command to return terminal to normal mode
-        Command::new("stty").arg("-raw").status().unwrap();
-    }
-}
-
-pub fn play_music() {}
-
-fn main() {
->>>>>>> b2d9cada
-    // Audio settings
     const SAMPLE_RATE: u32 = 44100; // CD-quality audio (44.1 kHz)
     let root_note = 0;
     let bpm = 120.0;
